--- conflicted
+++ resolved
@@ -11,13 +11,6 @@
 
 const DEFAULT_SEGMENT = "family";
 
-<<<<<<< HEAD
-// type Record = {
-//   hello: string;
-// };
-
-=======
->>>>>>> 102cc685
 export default async function LangPage({ params }: PageProps) {
   // Resolve the params promise
   const resolvedParams = await params;
